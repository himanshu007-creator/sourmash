from __future__ import print_function

import argparse
import csv
import os
import os.path
import sys

import screed
import sourmash_lib
from . import signature as sig
from . import sourmash_args
from .logging import notify, error

DEFAULT_K = 31
DEFAULT_N = 500
WATERMARK_SIZE = 10000


def search(args):
    "Search a query sig against one or more signatures; report up to the 3 top matches."
    parser = argparse.ArgumentParser()
    parser.add_argument('query', help='query signature')
    parser.add_argument('against', nargs='+', help='list of signatures')
    parser.add_argument('--threshold', default=0.08, type=float)
    parser.add_argument('-n', '--num-results', default=3, type=int)
    parser.add_argument('-k', '--ksize', default=DEFAULT_K, type=int)
    parser.add_argument('-f', '--force', action='store_true')
    parser.add_argument('--save-matches', type=argparse.FileType('wt'))

    sourmash_args.add_moltype_args(parser)

    args = parser.parse_args(args)
    moltype = sourmash_args.calculate_moltype(args)

    # get the query signature
    query = sourmash_args.load_query_signature(args.query,
                                               select_ksize=args.ksize,
                                               select_moltype=moltype)
    query_moltype = sourmash_args.get_moltype(query)
    query_ksize = query.minhash.ksize
    notify('loaded query: {}... (k={}, {})', query.name()[:30],
                                             query_ksize,
                                             query_moltype)

    # get the signatures to query
    notify('loading db of signatures from {} files', len(args.against))
    against = []
    for filename in args.against:
        if filename == args.query and not args.force:
            notify('excluding query from database (file {})', filename)
            continue

        sl = sig.load_signatures(filename,
                                 select_ksize=args.ksize,
                                 select_moltype=moltype)

        for x in sl:
            against.append((x, filename))
    notify('loaded {} signatures total.', len(against))

    # compute query x db
    distances = []
    for (x, filename) in against:
        distance = query.similarity(x)
        if distance >= args.threshold:
            distances.append((distance, x, filename))

    # any matches? sort, show.
    if distances:
        distances.sort(reverse=True, key=lambda x: x[0])
        n_matches = len(distances)
        if n_matches <= args.num_results:
            notify('{} matches:'.format(n_matches))
        else:
            notify('{} matches; showing first {}:',
                   len(distances), args.num_results)
        for distance, match, filename in distances[:args.num_results]:

            print('\t', match.name(), '\t', "%.3f" % distance,
                  '\t', filename)

        if args.save_matches:
            outname = args.save_matches.name
            notify('saving all matches to "{}"', outname)
            sig.save_signatures([ m for (d, m, f) in distances ],
                                args.save_matches)
    else:
        notify('** no matches in {} signatures', len(against))


def compute(args):
    """Compute the signature for one or more files.

    Use cases:
        sourmash compute multiseq.fa              => multiseq.fa.sig, etc.
        sourmash compute genome.fa --singleton    => genome.fa.sig
        sourmash compute file1.fa file2.fa -o file.sig
            => creates one output file file.sig, with one signature for each
               input file.
        sourmash compute file1.fa file2.fa --merge merged -o file.sig
            => creates one output file file.sig, with all sequences from
               file1.fa and file2.fa combined into one signature.
    """
    parser = argparse.ArgumentParser()
    parser.add_argument('filenames', nargs='+',
                        help='file(s) of sequences')

    sourmash_args.add_moltype_args(parser, default_dna=True)

    parser.add_argument('--input-is-protein', action='store_true')
    parser.add_argument('-k', '--ksizes',
                        default=str(DEFAULT_K),
                        help='comma-separated list of k-mer sizes (default: %(default)s)')
    parser.add_argument('-n', '--num-hashes', type=int,
                        default=DEFAULT_N,
                        help='number of hashes to use in each sketch (default: %(default)i)')
    parser.add_argument('--check-sequence', action='store_true')
    parser.add_argument('-f', '--force', action='store_true')
    parser.add_argument('-o', '--output', type=argparse.FileType('wt'))
    parser.add_argument('--email', type=str, default='')
    parser.add_argument('--singleton', action='store_true')
    parser.add_argument('--merge', '--name', type=str, default='', metavar="MERGED",
                        help="merge all input files into one signature named %(metavar)s")
    parser.add_argument('--name-from-first', action='store_true')
    parser.add_argument('--track-abundance', action='store_true',
                        help='track k-mer abundances')
    parser.add_argument('--scaled', type=float,
                        help='set resolution of signature size')
    parser.add_argument('--seed', type=int, help='hash seed',
                        default=sourmash_lib.DEFAULT_SEED)
    args = parser.parse_args(args)

    if args.input_is_protein and args.dna:
        notify('WARNING: input is protein, turning off DNA hashing')
        args.dna = False
        args.protein = True

    if args.scaled:
        if args.num_hashes != 0:
            notify('setting num_hashes to 0 because --scaled is set')
            args.num_hashes = 0

    notify('computing signatures for files: {}', ", ".join(args.filenames))

    # get list of k-mer sizes for which to compute sketches
    ksizes = args.ksizes
    if ',' in ksizes:
        ksizes = ksizes.split(',')
        ksizes = list(map(int, ksizes))
    else:
        ksizes = [int(ksizes)]

    notify('Computing signature for ksizes: {}', str(ksizes))

    num_sigs = 0
    if args.dna and args.protein:
        notify('Computing both DNA and protein signatures.')
        num_sigs = 2*len(ksizes)
    elif args.dna:
        notify('Computing only DNA (and not protein) signatures.')
        num_sigs = len(ksizes)
    elif args.protein:
        notify('Computing only protein (and not DNA) signatures.')
        num_sigs = len(ksizes)

    if args.protein:
        bad_ksizes = [ str(k) for k in ksizes if k % 3 != 0 ]
        if bad_ksizes:
            error('protein ksizes must be divisible by 3, sorry!')
            error('bad ksizes: {}', ", ".join(bad_ksizes))
            sys.exit(-1)

    notify('Computing a total of {} signatures.', num_sigs)

    if num_sigs == 0:
        error('...nothing to calculate!? Exiting!')
        sys.exit(-1)

    if args.merge and not args.output:
        error("must specify -o with --merge")
        sys.exit(-1)

    def make_minhashes():
        seed = args.seed
        max_hash = 0
        if args.scaled and args.scaled > 1:
            max_hash = sourmash_lib.MAX_HASH / float(args.scaled)
            max_hash = int(round(max_hash, 0))

        # one minhash for each ksize
        Elist = []
        for k in ksizes:
            if args.protein:
                E = sourmash_lib.MinHash(ksize=k, n=args.num_hashes,
                                            is_protein=True,
                                    track_abundance=args.track_abundance,
                                            max_hash=max_hash,
                                            seed=seed)
                Elist.append(E)
            if args.dna:
                E = sourmash_lib.MinHash(ksize=k, n=args.num_hashes,
                                            is_protein=False,
                                    track_abundance=args.track_abundance,
                                            max_hash=max_hash,
                                            seed=seed)
                Elist.append(E)
        return Elist

    def add_seq(Elist, seq, input_is_protein, check_sequence):
        for E in Elist:
            if input_is_protein:
                E.add_protein(seq)
            else:
                E.add_sequence(seq, not check_sequence)

    def build_siglist(email, Elist, filename, name=None):
        return [ sig.SourmashSignature(email, E, filename=filename,
                                       name=name) for E in Elist ]

    def save_siglist(siglist, output_fp, filename=None):
        # save!
        if output_fp:
            sig.save_signatures(siglist, args.output)
        else:
            if filename is None:
                raise Exception("internal error, filename is None")
            with open(filename, 'w') as fp:
                sig.save_signatures(siglist, fp)

    if args.track_abundance:
        notify('Tracking abundance of input k-mers.')

    if not args.merge:
        if args.output:
            siglist = []

        for filename in args.filenames:
            sigfile = os.path.basename(filename) + '.sig'
            if not args.output and os.path.exists(sigfile) and not \
                args.force:
                notify('skipping {} - already done', filename)
                continue

            if args.singleton:
                siglist = []
                for n, record in enumerate(screed.open(filename)):
                    # make minhashes for each sequence
                    Elist = make_minhashes()
                    add_seq(Elist, record.sequence,
                            args.input_is_protein, args.check_sequence)

                    siglist += build_siglist(args.email, Elist, filename,
                                             name=record.name)
                notify('calculated {} signatures for {} sequences in {}'.\
                          format(len(siglist), n + 1, filename))
            else:
                # make minhashes for the whole file
                Elist = make_minhashes()

                # consume & calculate signatures
                notify('... reading sequences from {}', filename)
                name = None
                for n, record in enumerate(screed.open(filename)):
                    if n % 10000 == 0:
                        if n:
                            notify('...{} {}', filename, n)
                        elif args.name_from_first:
                            name = record.name

                    s = record.sequence
                    add_seq(Elist, record.sequence,
                            args.input_is_protein, args.check_sequence)

                sigs = build_siglist(args.email, Elist, filename, name)
                if args.output:
                    siglist += sigs
                else:
                    siglist = sigs
                notify('calculated {} signatures for {} sequences in {}'.\
                          format(len(siglist), n + 1, filename))

            if not args.output:
                save_siglist(siglist, args.output, sigfile)

        if args.output:
            save_siglist(siglist, args.output, sigfile)
    else:                             # single name specified - combine all
        # make minhashes for the whole file
        Elist = make_minhashes()

        for filename in args.filenames:
            # consume & calculate signatures
            notify('... reading sequences from', filename)
            for n, record in enumerate(screed.open(filename)):
                if n % 10000 == 0 and n:
                    notify('...', filename, n)

                add_seq(Elist, record.sequence,
                        args.input_is_protein, args.check_sequence)

        siglist = build_siglist(args.email, Elist, filename,
                                name=args.merge)
        notify('calculated {} signatures for {} sequences taken from {}'.\
               format(len(siglist), n + 1, " ".join(args.filenames)))
        # at end, save!
        save_siglist(siglist, args.output)


def compare(args):
    "Compare multiple signature files and create a distance matrix."
    import numpy

    parser = argparse.ArgumentParser()
    parser.add_argument('signatures', nargs='+', help='list of signatures')
    parser.add_argument('-k', '--ksize', type=int, default=DEFAULT_K, help='k-mer size (default: %(default)s)')
    parser.add_argument('-o', '--output')
    parser.add_argument('--ignore-abundance', action='store_true',
                        help='do NOT use k-mer abundances if present')
    args = parser.parse_args(args)

    # load in the various signatures
    siglist = []
    for filename in args.signatures:
        notify('loading {}', filename)
        loaded = sig.load_signatures(filename, select_ksize=args.ksize)
        loaded = list(loaded)
        if not loaded:
            notify('warning: no signatures loaded at given ksize from {}',
                   filename)
        siglist.extend(loaded)

    if len(siglist) == 0:
        error('no signatures!')
        sys.exit(-1)

    # build the distance matrix
    D = numpy.zeros([len(siglist), len(siglist)])
    numpy.set_printoptions(precision=3, suppress=True)

    # do all-by-all calculation
    labeltext = []
    for i, E in enumerate(siglist):
        for j, E2 in enumerate(siglist):
            D[i][j] = E.similarity(E2, args.ignore_abundance)

        if len(siglist) < 30:
            print('%d-%20s\t%s' % (i, E.name(), D[i, :, ],))
        labeltext.append(E.name())

    notify('min similarity in matrix: {}', numpy.min(D))

    # shall we output a matrix?
    if args.output:
        labeloutname = args.output + '.labels.txt'
        notify('saving labels to: {}', labeloutname)
        with open(labeloutname, 'w') as fp:
            fp.write("\n".join(labeltext))

        notify('saving distance matrix to: {}', args.output)
        with open(args.output, 'wb') as fp:
            numpy.save(fp, D)


def plot(args):
    "Produce a clustering and plot."
    import matplotlib as mpl
    mpl.use('Agg')
    import numpy
    import scipy
    import pylab
    import scipy.cluster.hierarchy as sch
    from . import fig as sourmash_fig

    # set up cmd line arguments
    parser = argparse.ArgumentParser()
    parser.add_argument('distances', help="output from 'sourmash compare'")
    parser.add_argument('--pdf', action='store_true')
    parser.add_argument('--labels', action='store_true')
    parser.add_argument('--indices', action='store_false')
    parser.add_argument('--vmax', default=1.0, type=float,
                        help='(default: %(default)f)')
    parser.add_argument('--vmin', default=0.0, type=float,
                        help='(default: %(default)f)')
    args = parser.parse_args(args)

    # load files
    D_filename = args.distances
    labelfilename = D_filename + '.labels.txt'

    D = numpy.load(open(D_filename, 'rb'))
    labeltext = [ x.strip() for x in open(labelfilename) ]

    # build filenames, decide on PDF/PNG output
    dendrogram_out = os.path.basename(D_filename) + '.dendro'
    if args.pdf:
        dendrogram_out += '.pdf'
    else:
        dendrogram_out += '.png'

    matrix_out = os.path.basename(D_filename) + '.matrix'
    if args.pdf:
        matrix_out += '.pdf'
    else:
        matrix_out += '.png'

    ### make the dendrogram:
    fig = pylab.figure(figsize=(8,5))
    ax1 = fig.add_axes([0.1, 0.1, 0.7, 0.8])
    ax1.set_xticks([])
    ax1.set_yticks([])

    Y = sch.linkage(D, method='single') # cluster!
    Z1 = sch.dendrogram(Y, orientation='right', labels=labeltext)
    fig.savefig(dendrogram_out)
    notify('wrote {}', dendrogram_out)

    ### make the dendrogram+matrix:
    fig = sourmash_fig.plot_composite_matrix(D, labeltext,
                                             show_labels=args.labels,
                                             show_indices=args.indices,
                                             vmin=args.vmin,
                                             vmax=args.vmax)
    fig.savefig(matrix_out)
    notify('wrote {}', matrix_out)

    # print out sample numbering for FYI.
    for i, name in enumerate(labeltext):
        print(i, '\t', name)


def import_csv(args):
    "Import a CSV file full of signatures/hashes."
    p = argparse.ArgumentParser()
    p.add_argument('mash_csvfile')
    p.add_argument('-o', '--output', type=argparse.FileType('wt'),
                   default=sys.stdout, help='(default: stdout)')
    p.add_argument('--email', type=str, default='', help='(default: %(default)s)')
    args = p.parse_args(args)

    with open(args.mash_csvfile, 'r') as fp:
        reader = csv.reader(fp)
        siglist = []
        for row in reader:
            hashfn = row[0]
            hashseed = int(row[1])

            # only support a limited import type, for now ;)
            assert hashfn == 'murmur64'
            assert hashseed == 42

            _, _, ksize, name, hashes = row
            ksize = int(ksize)

            hashes = hashes.strip()
            hashes = list(map(int, hashes.split(' ' )))

            e = sourmash_lib.MinHash(len(hashes), ksize)
            e.add_many(hashes)
            s = sig.SourmashSignature(args.email, e, filename=name)
            siglist.append(s)
            notify('loaded signature: {} {}', name, s.md5sum()[:8])

        notify('saving {} signatures to JSON', len(siglist))
        sig.save_signatures(siglist, args.output)


def dump(args):
    parser = argparse.ArgumentParser()
    parser.add_argument('filenames', nargs='+')
    parser.add_argument('-k', '--ksize', type=int, default=DEFAULT_K, help='k-mer size (default: %(default)i)')
    args = parser.parse_args(args)

    for filename in args.filenames:
        notify('loading {}', filename)
        siglist = sig.load_signatures(filename, select_ksize=args.ksize)
        siglist = list(siglist)
        assert len(siglist) == 1

        s = siglist[0]

        fp = open(filename + '.dump.txt', 'w')
        fp.write(" ".join((map(str, s.minhash.get_hashes()))))
        fp.close()


def sbt_combine(args):
    from sourmash_lib.sbt import SBT, GraphFactory
    from sourmash_lib.sbtmh import SigLeaf

    parser = argparse.ArgumentParser()
    parser.add_argument('sbt_name', help='name to save SBT into')
    parser.add_argument('sbts', nargs='+',
                        help='SBTs to combine to a new SBT')
    parser.add_argument('-x', '--bf-size', type=float, default=1e5)

    sourmash_args.add_moltype_args(parser)

    args = parser.parse_args(args)
    moltype = sourmash_args.calculate_moltype(args)

    inp_files = list(args.sbts)
    notify('combining {} SBTs', len(inp_files))

    tree = SBT.load(inp_files.pop(0), leaf_loader=SigLeaf.load)

    for f in inp_files:
        new_tree = SBT.load(f, leaf_loader=SigLeaf.load)
        # TODO: check if parameters are the same for both trees!
        tree.combine(new_tree)

    notify('saving SBT under "{}"', args.sbt_name)
    tree.save(args.sbt_name)


def sbt_index(args):
    from sourmash_lib.sbt import SBT, GraphFactory
    from sourmash_lib.sbtmh import search_minhashes, SigLeaf

    parser = argparse.ArgumentParser()
    parser.add_argument('sbt_name', help='name to save SBT into')
    parser.add_argument('signatures', nargs='+',
                        help='signatures to load into SBT')
    parser.add_argument('-k', '--ksize', type=int, default=None)
    parser.add_argument('--traverse-directory', action='store_true')
    parser.add_argument('-x', '--bf-size', type=float, default=1e5)

    sourmash_args.add_moltype_args(parser)

    args = parser.parse_args(args)
    moltype = sourmash_args.calculate_moltype(args)

    factory = GraphFactory(1, args.bf_size, 4)
    tree = SBT(factory)

    if args.traverse_directory:
        inp_files = list(sourmash_args.traverse_find_sigs(args.signatures))
    else:
        inp_files = list(args.signatures)


    notify('loading {} files into SBT', len(inp_files))

    n = 0
    ksizes = set()
    moltypes = set()
    for f in inp_files:
        siglist = sig.load_signatures(f, select_ksize=args.ksize,
                                      select_moltype=moltype)

        # load all matching signatures in this file
        for ss in siglist:
            ksizes.add(ss.minhash.ksize)
            moltypes.add(sourmash_args.get_moltype(ss))

            leaf = SigLeaf(ss.md5sum(), ss)
            tree.add_node(leaf)
            n += 1

        # check to make sure we aren't loading incompatible signatures
        if len(ksizes) > 1 or len(moltypes) > 1:
            error('multiple k-mer sizes or molecule types present; fail.')
            error('specify --dna/--protein and --ksize as necessary')
            error('ksizes: {}; moltypes: {}',
                  ", ".join(map(str, ksizes)), ", ".join(moltypes))
            sys.exit(-1)

    # did we load any!?
    if n == 0:
        error('no signatures found to load into tree!? failing.')
        sys.exit(-1)

    notify('loaded {} sigs; saving SBT under "{}"', n, args.sbt_name)
    tree.save(args.sbt_name)


def sbt_search(args):
    from sourmash_lib.sbt import SBT, GraphFactory
    from sourmash_lib.sbtmh import search_minhashes, SigLeaf
    from sourmash_lib.sbtmh import SearchMinHashesFindBest

    parser = argparse.ArgumentParser()
    parser.add_argument('sbt_name', help='name of SBT to load')
    parser.add_argument('query', help='signature to query')
    parser.add_argument('-k', '--ksize', type=int, default=DEFAULT_K)
    parser.add_argument('--threshold', default=0.08, type=float)
    parser.add_argument('--save-matches', type=argparse.FileType('wt'))
    parser.add_argument('--best-only', action='store_true')

    sourmash_args.add_moltype_args(parser)
    args = parser.parse_args(args)
    moltype = sourmash_args.calculate_moltype(args)

    search_fn = search_minhashes
    if args.best_only:
        search_fn = SearchMinHashesFindBest().search

    tree = SBT.load(args.sbt_name, leaf_loader=SigLeaf.load)
    query = sourmash_args.load_query_signature(args.query,
                                               select_ksize=args.ksize,
                                               select_moltype=moltype)
    query_moltype = sourmash_args.get_moltype(query)
    query_ksize = query.minhash.ksize
    notify('loaded query: {}... (k={}, {})', query.name()[:30],
                                             query_ksize,
                                             query_moltype)

    results = []
    for leaf in tree.find(search_fn, query, args.threshold):
        results.append((query.similarity(leaf.data), leaf.data))
        #results.append((leaf.data.similarity(ss), leaf.data))

    results.sort(key=lambda x: -x[0])   # reverse sort on similarity
    for (similarity, query) in results:
        print('{:.2f} {}'.format(similarity, query.name()))

    if args.save_matches:
        outname = args.save_matches.name
        notify('saving all matches to "{}"', outname)
        sig.save_signatures([ m for (sim, m) in results ],
                            args.save_matches)


def categorize(args):
    from sourmash_lib.sbt import SBT, GraphFactory
    from sourmash_lib.sbtmh import search_minhashes, SigLeaf
    from sourmash_lib.sbtmh import SearchMinHashesFindBest

    parser = argparse.ArgumentParser()
    parser.add_argument('sbt_name', help='name of SBT to load')
    parser.add_argument('queries', nargs='+',
                        help='list of signatures to categorize')
    parser.add_argument('-k', '--ksize', type=int, default=None)
    parser.add_argument('--threshold', default=0.08, type=float)
    parser.add_argument('--traverse-directory', action="store_true")

    sourmash_args.add_moltype_args(parser)

    parser.add_argument('--csv', type=argparse.FileType('at'))
    parser.add_argument('--load-csv', default=None)

    args = parser.parse_args(args)
    moltype = sourmash_args.calculate_moltype(args)

    already_names = set()
    if args.load_csv:
        with open(args.load_csv, 'rt') as fp:
            r = csv.reader(fp)
            for row in r:
                already_names.add(row[0])

    tree = SBT.load(args.sbt_name, leaf_loader=SigLeaf.load)

    if args.traverse_directory:
        inp_files = set(sourmash_args.traverse_find_sigs(args.queries))
    else:
        inp_files = set(args.queries) - already_names

    inp_files = set(inp_files) - already_names

    notify('found {} files to query', len(inp_files))

    loader = sourmash_args.LoadSingleSignatures(inp_files,
                                                args.ksize, moltype)

    for queryfile, query, query_moltype, query_ksize in loader:
        notify('loaded query: {}... (k={}, {})', query.name()[:30],
               query_ksize, query_moltype)

        results = []
        search_fn = SearchMinHashesFindBest().search

        for leaf in tree.find(search_fn, query, args.threshold):
            if leaf.data.md5sum() != query.md5sum(): # ignore self.
                results.append((query.similarity(leaf.data), leaf.data))

        best_hit_sim = 0.0
        best_hit_query_name = ""
        if results:
            results.sort(key=lambda x: -x[0])   # reverse sort on similarity
            best_hit_sim, best_hit_query = results[0]
            notify('for {}, found: {:.2f} {}', query.name(),
                                               best_hit_sim,
                                               best_hit_query.name())
            best_hit_query_name = best_hit_query.name()
        else:
            notify('for {}, no match found', query.name())

        if args.csv:
            w = csv.writer(args.csv)
            w.writerow([queryfile, best_hit_query_name, best_hit_sim])

    if loader.skipped_ignore:
        notify('skipped/ignore: {}', loader.skipped_ignore)
    if loader.skipped_nosig:
        notify('skipped/nosig: {}', loader.skipped_nosig)


def sbt_gather(args):
    from sourmash_lib.sbt import SBT, GraphFactory
    from sourmash_lib.sbtmh import search_minhashes, SigLeaf
    from sourmash_lib.sbtmh import SearchMinHashesFindBestIgnoreMaxHash

    parser = argparse.ArgumentParser()
    parser.add_argument('sbt_name', help='name of SBT to search')
    parser.add_argument('query', help='query signature')
    parser.add_argument('-k', '--ksize', type=int, default=DEFAULT_K)
    parser.add_argument('--threshold', default=0.05, type=float)
    parser.add_argument('-o', '--output', type=argparse.FileType('wt'))
    parser.add_argument('--save-matches', type=argparse.FileType('wt'))
    parser.add_argument('--threshold-bp', type=float, default=5e4)

    sourmash_args.add_moltype_args(parser)

    args = parser.parse_args(args)
    moltype = sourmash_args.calculate_moltype(args)

    # load in the SBT
    tree = SBT.load(args.sbt_name, leaf_loader=SigLeaf.load)

    # load the query signature & figure out all the things
    query = sourmash_args.load_query_signature(args.query,
                                               select_ksize=args.ksize,
                                               select_moltype=moltype)
    query_moltype = sourmash_args.get_moltype(query)
    query_ksize = query.minhash.ksize
    notify('loaded query: {}... (k={}, {})', query.name()[:30],
                                             query_ksize,
                                             query_moltype)

    # verify signature was computed right.
    if query.minhash.max_hash == 0:
        error('query signature needs to be created with --scaled')
        sys.exit(-1)

    orig_query = query
    orig_mins = orig_query.minhash.get_hashes()

    # calculate the band size/resolution R for the genome
    R_metagenome = sourmash_lib.MAX_HASH / float(orig_query.minhash.max_hash)

    # define a function to do a 'best' search and get only top match.
    def find_best(tree, query):
        search_fn = SearchMinHashesFindBestIgnoreMaxHash().search

        results = []
        for leaf in tree.find(search_fn, query, 0.0):
            leaf_e = leaf.data.minhash
            similarity = query.minhash.similarity_ignore_maxhash(leaf_e)
            if similarity > 0.0:
                results.append((similarity, leaf.data))

        if not results:
            return None, None

        # take the best result
        results.sort(key=lambda x: -x[0])   # reverse sort on similarity
        best_similarity, best_leaf = results[0]
        return best_similarity, best_leaf


    # define a function to build new signature object from set of mins
    def build_new_signature(mins):
        e = sourmash_lib.MinHash(ksize=args.ksize, n=len(mins))
        e.add_many(mins)
        return sig.SourmashSignature('', e)

    # xxx
    def format_bp(bp):
        bp = float(bp)
        if bp < 500:
            return '{:.0f} bp '.format(bp)
        elif bp <= 500e3:
            return '{:.1f} kbp'.format(round(bp / 1e3, 1))
        elif bp < 500e6:
            return '{:.1f} Mbp'.format(round(bp / 1e6, 1))
        elif bp < 500e9:
            return '{:.1f} Gbp'.format(round(bp / 1e9, 1))
        return '???'

    # construct a new query that doesn't have the max_hash attribute set.
    new_mins = query.minhash.get_hashes()
    query = build_new_signature(new_mins)

    sum_found = 0.
    found = []
    while 1:
        best_similarity, best_leaf = find_best(tree, query)
        if not best_leaf:          # no matches at all!
            break

        # subtract found hashes from search hashes, construct new search
        query_mins = set(query.minhash.get_hashes())
        found_mins = best_leaf.minhash.get_hashes()

        # figure out what the resolution of the banding on the genome is,
        # based either on an explicit --scaled parameter, or on genome
        # cardinality (deprecated)
        if best_leaf.minhash.max_hash:
            R_genome = sourmash_lib.MAX_HASH / \
              float(best_leaf.minhash.max_hash)
        elif best_leaf.minhash.hll:
            genome_size = best_leaf.minhash.hll.estimate_cardinality()
            genome_max_hash = max(found_mins)
            R_genome = float(genome_size) / float(genome_max_hash)
        else:
            error('Best hash match in sbt_gather has no cardinality')
            error('Please prepare database of sequences with --scaled')
            sys.exit(-1)

        # pick the highest R / lowest resolution
        R_comparison = max(R_metagenome, R_genome)

        new_max_hash = sourmash_lib.MAX_HASH / float(R_comparison)
        query_mins = set([ i for i in query_mins if i < new_max_hash ])
        found_mins = set([ i for i in found_mins if i < new_max_hash ])
        orig_mins = set([ i for i in orig_mins if i < new_max_hash ])

        # calculate intersection:
        intersect_mins = query_mins.intersection(found_mins)
        intersect_orig_mins = orig_mins.intersection(found_mins)
        intersect_bp = R_comparison * len(intersect_orig_mins)
        sum_found += len(intersect_mins)

        if intersect_bp < args.threshold_bp:   # hard cutoff for now
            notify('found less than {} in common. => exiting',
                   format_bp(intersect_bp))
            break

        # calculate fractions wrt first denominator - genome size
        genome_n_mins = len(found_mins)
        f_genome = len(intersect_mins) / float(genome_n_mins)
        f_orig_query = len(intersect_orig_mins) / float(len(orig_mins))

        # calculate fractions wrt second denominator - metagenome size
        query_n_mins = len(orig_query.minhash.get_hashes())
        f_query = len(intersect_mins) / float(query_n_mins)

        if not len(found):                # first result? print header.
            notify("")
            notify("overlap    p_query p_match ")
            notify("-------    ------- --------")

        # print interim result & save in a list for later use
        notify('{:8s} {:-5.1f}%    {:-5.1f}%      {}',
               format_bp(intersect_bp), f_orig_query*100,
               f_genome*100, best_leaf.name()[:40])
        found.append((intersect_bp, f_orig_query, best_leaf, f_genome))

        # construct a new query, minus the previous one.
        query_mins -= set(found_mins)
        query = build_new_signature(query_mins)

    # basic reporting
    notify('\nfound {} matches total;', len(found))

    sum_found /= len(orig_query.minhash.get_hashes())
    notify('the recovered matches hit {:.1f}% of the query', sum_found * 100)
    notify('')

    if not found:
        sys.exit(0)

    if args.output:
<<<<<<< HEAD
        fieldnames = ['intersect_bp', 'f_orig_query', 'f_found_genome', 'name']
        w = csv.DictWriter(args.output, fieldnames=fieldnames)
=======
        print('Composition:', file=args.output)
        for (frac, leaf_sketch, genome_fraction) in found:
            print('{:.2f} {:.2f} {}'.format(frac, genome_fraction,
                                            leaf_sketch.name()),
                  file=args.output)

    if args.csv:
        fieldnames = ['fraction', 'name', 'sketch_kmers', 'genome_fraction']
        w = csv.DictWriter(args.csv, fieldnames=fieldnames)

>>>>>>> edd60cb8
        w.writeheader()
        for (intersect_bp, f_genome, leaf, f_orig_query) in found:
            w.writerow(dict(intersect_bp=intersect_bp,
                            f_orig_query=f_orig_query, name=leaf.name(),
                            f_found_genome=f_genome,))

    if args.save_matches:
        outname = args.save_matches.name
        notify('saving all matches to "{}"', outname)
        sig.save_signatures([ ss for (_, _, ss, _) in found ],
                              args.save_matches)


def watch(args):
    "Build a signature from raw FASTA/FASTQ coming in on stdin, search."
    from sourmash_lib.sbt import SBT, GraphFactory
    from sourmash_lib.sbtmh import search_minhashes, SigLeaf
    from sourmash_lib.sbtmh import SearchMinHashesFindBest

    parser = argparse.ArgumentParser()
    parser.add_argument('sbt_name', help='name of SBT to search')
    parser.add_argument('inp_file', nargs='?', default='/dev/stdin')
    parser.add_argument('-o', '--output', type=argparse.FileType('wt'))
    parser.add_argument('-k', '--ksize', type=int, default=DEFAULT_K)
    parser.add_argument('--threshold', default=0.05, type=float)
    parser.add_argument('--input-is-protein', action='store_true')
    sourmash_args.add_moltype_args(parser, default_dna=True)
    parser.add_argument('-n', '--num-hashes', type=int,
                        default=DEFAULT_N,
                        help='number of hashes to use in each sketch (default: %(default)i)')
    parser.add_argument('--name', type=str, default='stdin')
    args = parser.parse_args(args)

    if args.input_is_protein and args.dna:
        notify('WARNING: input is protein, turning off DNA hashing.')
        args.dna = False
        args.protein = True

    if args.dna and args.protein:
        notify('ERROR: cannot use "watch" with both DNA and protein.')

    if args.dna:
        moltype = 'DNA'
        is_protein = False
    else:
        moltype = 'protein'
        is_protein = True

    E = sourmash_lib.MinHash(ksize=args.ksize, n=args.num_hashes,
                                is_protein=is_protein)
    streamsig = sig.SourmashSignature('', E, filename='stdin',
                                      name=args.name)

    notify('Computing signature for k={}, {} from stdin',
           args.ksize, moltype)


    tree = SBT.load(args.sbt_name, leaf_loader=SigLeaf.load)

    def do_search():
        search_fn = SearchMinHashesFindBest().search

        results = []
        for leaf in tree.find(search_fn, streamsig, args.threshold):
            results.append((streamsig.similarity(leaf.data),
                            leaf.data))

        return results

    notify('reading sequences from stdin')
    screed_iter = screed.open(args.inp_file)
    watermark = WATERMARK_SIZE

    # iterate over input records
    n = 0
    for n, record in enumerate(screed_iter):
        # at each watermark, print status & check cardinality
        if n >= watermark:
            notify('... read {} sequences', n)
            watermark += WATERMARK_SIZE

            if do_search():
                break

        if args.input_is_protein:
            E.add_protein(record.sequence)
        else:
            E.add_sequence(record.sequence, False)

    results = do_search()
    if not results:
        notify('... read {} sequences, no matches found.', n)
    else:
        results.sort(key=lambda x: -x[0])   # take best
        similarity, found_sig = results[0]
        notify('FOUND: {}, at {:.3f}', found_sig.name(),
               similarity)

    if args.output:
        sig.save_signatures([streamsig], args.output)


def convert(args):
    "Convert YAML to JSON"

    import sourmash_lib.signature

    parser = argparse.ArgumentParser("""
Ensure that signature files in YAML (old format) are converted to signature files in JSON (new format).
The JSON-for-sure signature files are created in the same directory as the YAML-may-be files and are added
the extension ".json".
""")
    parser.add_argument('--minified', action="store_true",
                        help='Store the JSON minified (uses less space but is less human-readable) or not.')
    parser.add_argument('-f', '--force',
                        action="store_true",
                        help="Overwrite existing files.")
    parser.add_argument('path', nargs='*',
                        help='Path to YAML file with signatures, or directory containing signature files.')

    args = parser.parse_args(args)

    if args.minified:
        kwargs = {'indent': None,
                  'sort_keys': False}
    else:
        kwargs = {}


    filenames = list()

    while len(args.path) > 0:
        path = args.path.pop()

        if not os.path.exists(path):
            notify("The path name %s does not exist" % path)
            sys.exit(1)

        if os.path.isdir(path):
            notify("The path %s is a directory (and we will search signatures in it)." % path)
            args.path.extend(os.path.join(path, x) for x in os.listdir(path))
            continue

        # "path" is a file (not a directory) past this point
        if not path.endswith(".sig"):
            notify("The file name %s does not end with '.sig'. Skipping." % path)
            continue

        # fail early if output already existing
        out_fn = path + ".json"
        if not args.force and os.path.exists(out_fn):
            notify("The output file %s is already present. Use --force to force overwriting." % out_fn)
            sys.exit(1)

        # path is a file and should be converted
        filenames.append(path)


    for i, path in enumerate(filenames, 1):
        notify("\rConverting file %i/%i" % (i, len(filenames)), end="", flush=True)
        with open(path) as fh:
            signatures = tuple(sourmash_lib.signature.load_signatures(fh))

        out_fn = path + ".json"
        with open(out_fn, 'w') as fh:
            sourmash_lib.signature.save_signatures(signatures, fp=fh, **kwargs)
    notify("\rConverting file %i/%i" % (i, len(filenames)))<|MERGE_RESOLUTION|>--- conflicted
+++ resolved
@@ -862,21 +862,8 @@
         sys.exit(0)
 
     if args.output:
-<<<<<<< HEAD
         fieldnames = ['intersect_bp', 'f_orig_query', 'f_found_genome', 'name']
         w = csv.DictWriter(args.output, fieldnames=fieldnames)
-=======
-        print('Composition:', file=args.output)
-        for (frac, leaf_sketch, genome_fraction) in found:
-            print('{:.2f} {:.2f} {}'.format(frac, genome_fraction,
-                                            leaf_sketch.name()),
-                  file=args.output)
-
-    if args.csv:
-        fieldnames = ['fraction', 'name', 'sketch_kmers', 'genome_fraction']
-        w = csv.DictWriter(args.csv, fieldnames=fieldnames)
-
->>>>>>> edd60cb8
         w.writeheader()
         for (intersect_bp, f_genome, leaf, f_orig_query) in found:
             w.writerow(dict(intersect_bp=intersect_bp,
