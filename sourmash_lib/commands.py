from __future__ import print_function

import argparse
import csv
import os
import os.path
import sys

import screed
import sourmash_lib
from . import signature as sig
from . import sourmash_args
from .logging import notify, error

DEFAULT_K = 31
DEFAULT_N = 500
WATERMARK_SIZE = 10000


def search(args):
    "Search a query sig against one or more signatures; report up to the 3 top matches."
    parser = argparse.ArgumentParser()
    parser.add_argument('query', help='query signature')
    parser.add_argument('against', nargs='+', help='list of signatures')
    parser.add_argument('--threshold', default=0.08, type=float)
    parser.add_argument('-n', '--num-results', default=3, type=int)
    parser.add_argument('-k', '--ksize', default=DEFAULT_K, type=int)
    parser.add_argument('-f', '--force', action='store_true')
    parser.add_argument('--save-matches', type=argparse.FileType('wt'))
    parser.add_argument('--containment', action='store_true')

    sourmash_args.add_moltype_args(parser)

    args = parser.parse_args(args)
    moltype = sourmash_args.calculate_moltype(args)

    # get the query signature
    query = sourmash_args.load_query_signature(args.query,
                                               select_ksize=args.ksize,
                                               select_moltype=moltype)
    query_moltype = sourmash_args.get_moltype(query)
    query_ksize = query.minhash.ksize
    notify('loaded query: {}... (k={}, {})', query.name()[:30],
                                             query_ksize,
                                             query_moltype)

    # get the signatures to query
    notify('loading db of signatures from {} files', len(args.against))
    against = []
    for filename in args.against:
        if filename == args.query and not args.force:
            notify('excluding query from database (file {})', filename)
            continue

        sl = sig.load_signatures(filename,
                                 select_ksize=args.ksize,
                                 select_moltype=moltype)

        for x in sl:
            against.append((x, filename))
    notify('loaded {} signatures total.', len(against))

    # compute query x db
    distances = []
    for (x, filename) in against:
        if args.containment:
<<<<<<< HEAD
            distance = query.contained_by(x)
=======
            distance = query.containment(x)
>>>>>>> 705afe36
        else:
            distance = query.similarity(x)
        if distance >= args.threshold:
            distances.append((distance, x, filename))

    # any matches? sort, show.
    if distances:
        distances.sort(reverse=True, key=lambda x: x[0])
        n_matches = len(distances)
        if n_matches <= args.num_results:
            notify('{} matches:'.format(n_matches))
        else:
            notify('{} matches; showing first {}:',
                   len(distances), args.num_results)
        for distance, match, filename in distances[:args.num_results]:

            print('\t', match.name(), '\t', "%.3f" % distance,
                  '\t', filename)

        if args.save_matches:
            outname = args.save_matches.name
            notify('saving all matches to "{}"', outname)
            sig.save_signatures([ m for (d, m, f) in distances ],
                                args.save_matches)
    else:
        notify('** no matches in {} signatures', len(against))


def compute(args):
    """Compute the signature for one or more files.

    Use cases:
        sourmash compute multiseq.fa              => multiseq.fa.sig, etc.
        sourmash compute genome.fa --singleton    => genome.fa.sig
        sourmash compute file1.fa file2.fa -o file.sig
            => creates one output file file.sig, with one signature for each
               input file.
        sourmash compute file1.fa file2.fa --merge merged -o file.sig
            => creates one output file file.sig, with all sequences from
               file1.fa and file2.fa combined into one signature.
    """
    parser = argparse.ArgumentParser()
    parser.add_argument('filenames', nargs='+',
                        help='file(s) of sequences')

    sourmash_args.add_moltype_args(parser, default_dna=True)

    parser.add_argument('--input-is-protein', action='store_true')
    parser.add_argument('-k', '--ksizes',
                        default=str(DEFAULT_K),
                        help='comma-separated list of k-mer sizes (default: %(default)s)')
    parser.add_argument('-n', '--num-hashes', type=int,
                        default=DEFAULT_N,
                        help='number of hashes to use in each sketch (default: %(default)i)')
    parser.add_argument('--check-sequence', action='store_true')
    parser.add_argument('-f', '--force', action='store_true')
    parser.add_argument('-o', '--output', type=argparse.FileType('wt'))
    parser.add_argument('--email', type=str, default='')
    parser.add_argument('--singleton', action='store_true')
    parser.add_argument('--merge', '--name', type=str, default='', metavar="MERGED",
                        help="merge all input files into one signature named %(metavar)s")
    parser.add_argument('--name-from-first', action='store_true')
    parser.add_argument('--track-abundance', action='store_true',
                        help='track k-mer abundances')
    parser.add_argument('--scaled', type=float,
                        help='set resolution of signature size')
    parser.add_argument('--seed', type=int, help='hash seed',
                        default=sourmash_lib.DEFAULT_SEED)
    args = parser.parse_args(args)

    if args.input_is_protein and args.dna:
        notify('WARNING: input is protein, turning off DNA hashing')
        args.dna = False
        args.protein = True

    if args.scaled:
        if args.num_hashes != 0:
            notify('setting num_hashes to 0 because --scaled is set')
            args.num_hashes = 0

    notify('computing signatures for files: {}', ", ".join(args.filenames))

    # get list of k-mer sizes for which to compute sketches
    ksizes = args.ksizes
    if ',' in ksizes:
        ksizes = ksizes.split(',')
        ksizes = list(map(int, ksizes))
    else:
        ksizes = [int(ksizes)]

    notify('Computing signature for ksizes: {}', str(ksizes))

    num_sigs = 0
    if args.dna and args.protein:
        notify('Computing both DNA and protein signatures.')
        num_sigs = 2*len(ksizes)
    elif args.dna:
        notify('Computing only DNA (and not protein) signatures.')
        num_sigs = len(ksizes)
    elif args.protein:
        notify('Computing only protein (and not DNA) signatures.')
        num_sigs = len(ksizes)

    if args.protein:
        bad_ksizes = [ str(k) for k in ksizes if k % 3 != 0 ]
        if bad_ksizes:
            error('protein ksizes must be divisible by 3, sorry!')
            error('bad ksizes: {}', ", ".join(bad_ksizes))
            sys.exit(-1)

    notify('Computing a total of {} signatures.', num_sigs)

    if num_sigs == 0:
        error('...nothing to calculate!? Exiting!')
        sys.exit(-1)

    if args.merge and not args.output:
        error("must specify -o with --merge")
        sys.exit(-1)

    def make_minhashes():
        seed = args.seed
        max_hash = 0
        if args.scaled and args.scaled > 1:
            max_hash = sourmash_lib.MAX_HASH / float(args.scaled)
            max_hash = int(round(max_hash, 0))

        # one minhash for each ksize
        Elist = []
        for k in ksizes:
            if args.protein:
                E = sourmash_lib.MinHash(ksize=k, n=args.num_hashes,
                                            is_protein=True,
                                    track_abundance=args.track_abundance,
                                            max_hash=max_hash,
                                            seed=seed)
                Elist.append(E)
            if args.dna:
                E = sourmash_lib.MinHash(ksize=k, n=args.num_hashes,
                                            is_protein=False,
                                    track_abundance=args.track_abundance,
                                            max_hash=max_hash,
                                            seed=seed)
                Elist.append(E)
        return Elist

    def add_seq(Elist, seq, input_is_protein, check_sequence):
        for E in Elist:
            if input_is_protein:
                E.add_protein(seq)
            else:
                E.add_sequence(seq, not check_sequence)

    def build_siglist(email, Elist, filename, name=None):
        return [ sig.SourmashSignature(email, E, filename=filename,
                                       name=name) for E in Elist ]

    def save_siglist(siglist, output_fp, filename=None):
        # save!
        if output_fp:
            sig.save_signatures(siglist, args.output)
        else:
            if filename is None:
                raise Exception("internal error, filename is None")
            with open(filename, 'w') as fp:
                sig.save_signatures(siglist, fp)

    if args.track_abundance:
        notify('Tracking abundance of input k-mers.')

    if not args.merge:
        if args.output:
            siglist = []

        for filename in args.filenames:
            sigfile = os.path.basename(filename) + '.sig'
            if not args.output and os.path.exists(sigfile) and not \
                args.force:
                notify('skipping {} - already done', filename)
                continue

            if args.singleton:
                siglist = []
                for n, record in enumerate(screed.open(filename)):
                    # make minhashes for each sequence
                    Elist = make_minhashes()
                    add_seq(Elist, record.sequence,
                            args.input_is_protein, args.check_sequence)

                    siglist += build_siglist(args.email, Elist, filename,
                                             name=record.name)

                notify('calculated {} signatures for {} sequences in {}'.\
                          format(len(siglist), n + 1, filename))
            else:
                # make minhashes for the whole file
                Elist = make_minhashes()

                # consume & calculate signatures
                notify('... reading sequences from {}', filename)
                name = None
                for n, record in enumerate(screed.open(filename)):
                    if n % 10000 == 0:
                        if n:
                            notify('...{} {}', filename, n)
                        elif args.name_from_first:
                            name = record.name

                    s = record.sequence
                    add_seq(Elist, record.sequence,
                            args.input_is_protein, args.check_sequence)

                sigs = build_siglist(args.email, Elist, filename, name)
                if args.output:
                    siglist += sigs
                else:
                    siglist = sigs

                notify('calculated {} signatures for {} sequences in {}'.\
                          format(len(siglist), n + 1, filename))

            if not args.output:
                save_siglist(siglist, args.output, sigfile)

        if args.output:
            save_siglist(siglist, args.output, sigfile)
    else:                             # single name specified - combine all
        # make minhashes for the whole file
        Elist = make_minhashes()

        for filename in args.filenames:
            # consume & calculate signatures
            notify('... reading sequences from', filename)
            for n, record in enumerate(screed.open(filename)):
                if n % 10000 == 0 and n:
                    notify('...', filename, n)

                add_seq(Elist, record.sequence,
                        args.input_is_protein, args.check_sequence)

        siglist = build_siglist(args.email, Elist, filename,
                                name=args.merge)
        notify('calculated {} signatures for {} sequences taken from {}'.\
               format(len(siglist), n + 1, " ".join(args.filenames)))
        # at end, save!
        save_siglist(siglist, args.output)


def compare(args):
    "Compare multiple signature files and create a distance matrix."
    import numpy

    parser = argparse.ArgumentParser()
    parser.add_argument('signatures', nargs='+', help='list of signatures')
    parser.add_argument('-k', '--ksize', type=int, default=DEFAULT_K, help='k-mer size (default: %(default)s)')
    parser.add_argument('-o', '--output')
    parser.add_argument('--ignore-abundance', action='store_true',
                        help='do NOT use k-mer abundances if present')
    parser.add_argument('--csv', type=argparse.FileType('w'),
                        help='save matrix in CSV format (with column headers)')
    args = parser.parse_args(args)

    # load in the various signatures
    siglist = []
    for filename in args.signatures:
        notify('loading {}', filename)
        loaded = sig.load_signatures(filename, select_ksize=args.ksize)
        loaded = list(loaded)
        if not loaded:
            notify('warning: no signatures loaded at given ksize from {}',
                   filename)
        siglist.extend(loaded)

    if len(siglist) == 0:
        error('no signatures!')
        sys.exit(-1)

    # build the distance matrix
    D = numpy.zeros([len(siglist), len(siglist)])
    numpy.set_printoptions(precision=3, suppress=True)

    # do all-by-all calculation
    labeltext = []
    for i, E in enumerate(siglist):
        for j, E2 in enumerate(siglist):
            D[i][j] = E.similarity(E2, args.ignore_abundance)

        if len(siglist) < 30:
            print('%d-%20s\t%s' % (i, E.name(), D[i, :, ],))
        labeltext.append(E.name())

    notify('min similarity in matrix: {:.3f}', numpy.min(D))

    # shall we output a matrix?
    if args.output:
        labeloutname = args.output + '.labels.txt'
        notify('saving labels to: {}', labeloutname)
        with open(labeloutname, 'w') as fp:
            fp.write("\n".join(labeltext))

        notify('saving distance matrix to: {}', args.output)
        with open(args.output, 'wb') as fp:
            numpy.save(fp, D)

    # output CSV?
    if args.csv:
        w = csv.writer(args.csv)
        w.writerow(labeltext)

        for i in range(len(labeltext)):
            y = []
            for j in range(len(labeltext)):
                y.append('{}'.format(D[i][j]))
            args.csv.write(','.join(y) + '\n')


def plot(args):
    "Produce a clustering and plot."
    import matplotlib as mpl
    mpl.use('Agg')
    import numpy
    import scipy
    import pylab
    import scipy.cluster.hierarchy as sch
    from . import fig as sourmash_fig

    # set up cmd line arguments
    parser = argparse.ArgumentParser()
    parser.add_argument('distances', help="output from 'sourmash compare'")
    parser.add_argument('--pdf', action='store_true')
    parser.add_argument('--labels', action='store_true')
    parser.add_argument('--indices', action='store_false')
    parser.add_argument('--vmax', default=1.0, type=float,
                        help='(default: %(default)f)')
    parser.add_argument('--vmin', default=0.0, type=float,
                        help='(default: %(default)f)')
    args = parser.parse_args(args)

    # load files
    D_filename = args.distances
    labelfilename = D_filename + '.labels.txt'

    D = numpy.load(open(D_filename, 'rb'))
    labeltext = [ x.strip() for x in open(labelfilename) ]

    # build filenames, decide on PDF/PNG output
    dendrogram_out = os.path.basename(D_filename) + '.dendro'
    if args.pdf:
        dendrogram_out += '.pdf'
    else:
        dendrogram_out += '.png'

    matrix_out = os.path.basename(D_filename) + '.matrix'
    if args.pdf:
        matrix_out += '.pdf'
    else:
        matrix_out += '.png'

    ### make the dendrogram:
    fig = pylab.figure(figsize=(8,5))
    ax1 = fig.add_axes([0.1, 0.1, 0.7, 0.8])
    ax1.set_xticks([])
    ax1.set_yticks([])

    Y = sch.linkage(D, method='single') # cluster!
    Z1 = sch.dendrogram(Y, orientation='right', labels=labeltext)
    fig.savefig(dendrogram_out)
    notify('wrote {}', dendrogram_out)

    ### make the dendrogram+matrix:
    fig = sourmash_fig.plot_composite_matrix(D, labeltext,
                                             show_labels=args.labels,
                                             show_indices=args.indices,
                                             vmin=args.vmin,
                                             vmax=args.vmax)
    fig.savefig(matrix_out)
    notify('wrote {}', matrix_out)

    # print out sample numbering for FYI.
    for i, name in enumerate(labeltext):
        print(i, '\t', name)


def import_csv(args):
    "Import a CSV file full of signatures/hashes."
    p = argparse.ArgumentParser()
    p.add_argument('mash_csvfile')
    p.add_argument('-o', '--output', type=argparse.FileType('wt'),
                   default=sys.stdout, help='(default: stdout)')
    p.add_argument('--email', type=str, default='', help='(default: %(default)s)')
    args = p.parse_args(args)

    with open(args.mash_csvfile, 'r') as fp:
        reader = csv.reader(fp)
        siglist = []
        for row in reader:
            hashfn = row[0]
            hashseed = int(row[1])

            # only support a limited import type, for now ;)
            assert hashfn == 'murmur64'
            assert hashseed == 42

            _, _, ksize, name, hashes = row
            ksize = int(ksize)

            hashes = hashes.strip()
            hashes = list(map(int, hashes.split(' ' )))

            e = sourmash_lib.MinHash(len(hashes), ksize)
            e.add_many(hashes)
            s = sig.SourmashSignature(args.email, e, filename=name)
            siglist.append(s)
            notify('loaded signature: {} {}', name, s.md5sum()[:8])

        notify('saving {} signatures to JSON', len(siglist))
        sig.save_signatures(siglist, args.output)


def dump(args):
    parser = argparse.ArgumentParser()
    parser.add_argument('filenames', nargs='+')
    parser.add_argument('-k', '--ksize', type=int, default=DEFAULT_K, help='k-mer size (default: %(default)i)')
    args = parser.parse_args(args)

    for filename in args.filenames:
        notify('loading {}', filename)
        siglist = sig.load_signatures(filename, select_ksize=args.ksize)
        siglist = list(siglist)
        assert len(siglist) == 1

        s = siglist[0]

        fp = open(filename + '.dump.txt', 'w')
        fp.write(" ".join((map(str, s.minhash.get_hashes()))))
        fp.close()


def sbt_combine(args):
    from sourmash_lib.sbt import SBT, GraphFactory
    from sourmash_lib.sbtmh import SigLeaf

    parser = argparse.ArgumentParser()
    parser.add_argument('sbt_name', help='name to save SBT into')
    parser.add_argument('sbts', nargs='+',
                        help='SBTs to combine to a new SBT')
    parser.add_argument('-x', '--bf-size', type=float, default=1e5)

    sourmash_args.add_moltype_args(parser)

    args = parser.parse_args(args)
    moltype = sourmash_args.calculate_moltype(args)

    inp_files = list(args.sbts)
    notify('combining {} SBTs', len(inp_files))

    tree = SBT.load(inp_files.pop(0), leaf_loader=SigLeaf.load)

    for f in inp_files:
        new_tree = SBT.load(f, leaf_loader=SigLeaf.load)
        # TODO: check if parameters are the same for both trees!
        tree.combine(new_tree)

    notify('saving SBT under "{}"', args.sbt_name)
    tree.save(args.sbt_name)


def sbt_index(args):
    from sourmash_lib.sbt import SBT, GraphFactory
    from sourmash_lib.sbtmh import search_minhashes, SigLeaf

    parser = argparse.ArgumentParser()
    parser.add_argument('sbt_name', help='name to save SBT into')
    parser.add_argument('signatures', nargs='+',
                        help='signatures to load into SBT')
    parser.add_argument('-k', '--ksize', type=int, default=None)
    parser.add_argument('--traverse-directory', action='store_true')
    parser.add_argument('-x', '--bf-size', type=float, default=1e5)

    sourmash_args.add_moltype_args(parser)

    args = parser.parse_args(args)
    moltype = sourmash_args.calculate_moltype(args)

    factory = GraphFactory(1, args.bf_size, 4)
    tree = SBT(factory)

    if args.traverse_directory:
        inp_files = list(sourmash_args.traverse_find_sigs(args.signatures))
    else:
        inp_files = list(args.signatures)


    notify('loading {} files into SBT', len(inp_files))

    n = 0
    ksizes = set()
    moltypes = set()
    for f in inp_files:
        siglist = sig.load_signatures(f, select_ksize=args.ksize,
                                      select_moltype=moltype)

        # load all matching signatures in this file
        for ss in siglist:
            ksizes.add(ss.minhash.ksize)
            moltypes.add(sourmash_args.get_moltype(ss))

            leaf = SigLeaf(ss.md5sum(), ss)
            tree.add_node(leaf)
            n += 1

        # check to make sure we aren't loading incompatible signatures
        if len(ksizes) > 1 or len(moltypes) > 1:
            error('multiple k-mer sizes or molecule types present; fail.')
            error('specify --dna/--protein and --ksize as necessary')
            error('ksizes: {}; moltypes: {}',
                  ", ".join(map(str, ksizes)), ", ".join(moltypes))
            sys.exit(-1)

    # did we load any!?
    if n == 0:
        error('no signatures found to load into tree!? failing.')
        sys.exit(-1)

    notify('loaded {} sigs; saving SBT under "{}"', n, args.sbt_name)
    tree.save(args.sbt_name)


def sbt_search(args):
    from sourmash_lib.sbt import SBT, GraphFactory
    from sourmash_lib.sbtmh import search_minhashes, SigLeaf
    from sourmash_lib.sbtmh import SearchMinHashesFindBest

    parser = argparse.ArgumentParser()
    parser.add_argument('sbt_name', help='name of SBT to load')
    parser.add_argument('query', help='signature to query')
    parser.add_argument('-k', '--ksize', type=int, default=DEFAULT_K)
    parser.add_argument('--threshold', default=0.08, type=float)
    parser.add_argument('--save-matches', type=argparse.FileType('wt'))
    parser.add_argument('--best-only', action='store_true')

    sourmash_args.add_moltype_args(parser)
    args = parser.parse_args(args)
    moltype = sourmash_args.calculate_moltype(args)

    search_fn = search_minhashes
    if args.best_only:
        search_fn = SearchMinHashesFindBest().search

    tree = SBT.load(args.sbt_name, leaf_loader=SigLeaf.load)
    query = sourmash_args.load_query_signature(args.query,
                                               select_ksize=args.ksize,
                                               select_moltype=moltype)
    query_moltype = sourmash_args.get_moltype(query)
    query_ksize = query.minhash.ksize
    notify('loaded query: {}... (k={}, {})', query.name()[:30],
                                             query_ksize,
                                             query_moltype)

    results = []
    for leaf in tree.find(search_fn, query, args.threshold):
        results.append((query.similarity(leaf.data, downsample=True),
                        leaf.data))

    results.sort(key=lambda x: -x[0])   # reverse sort on similarity

    if args.best_only:
        notify("(truncated search because of --best-only; only trust top result")

    notify("similarity   match")
    notify("----------   -----")
    for (similarity, query) in results:
        pct = '{:.1f}%'.format(similarity*100)
        notify('{:>6}       {}', pct, query.name())

    if args.save_matches:
        outname = args.save_matches.name
        notify('saving all matches to "{}"', outname)
        sig.save_signatures([ m for (sim, m) in results ],
                            args.save_matches)


def categorize(args):
    from sourmash_lib.sbt import SBT, GraphFactory
    from sourmash_lib.sbtmh import search_minhashes, SigLeaf
    from sourmash_lib.sbtmh import SearchMinHashesFindBest

    parser = argparse.ArgumentParser()
    parser.add_argument('sbt_name', help='name of SBT to load')
    parser.add_argument('queries', nargs='+',
                        help='list of signatures to categorize')
    parser.add_argument('-k', '--ksize', type=int, default=None)
    parser.add_argument('--threshold', default=0.08, type=float)
    parser.add_argument('--traverse-directory', action="store_true")

    sourmash_args.add_moltype_args(parser)

    parser.add_argument('--csv', type=argparse.FileType('at'))
    parser.add_argument('--load-csv', default=None)

    args = parser.parse_args(args)
    moltype = sourmash_args.calculate_moltype(args)

    already_names = set()
    if args.load_csv:
        with open(args.load_csv, 'rt') as fp:
            r = csv.reader(fp)
            for row in r:
                already_names.add(row[0])

    tree = SBT.load(args.sbt_name, leaf_loader=SigLeaf.load)

    if args.traverse_directory:
        inp_files = set(sourmash_args.traverse_find_sigs(args.queries))
    else:
        inp_files = set(args.queries) - already_names

    inp_files = set(inp_files) - already_names

    notify('found {} files to query', len(inp_files))

    loader = sourmash_args.LoadSingleSignatures(inp_files,
                                                args.ksize, moltype)

    for queryfile, query, query_moltype, query_ksize in loader:
        notify('loaded query: {}... (k={}, {})', query.name()[:30],
               query_ksize, query_moltype)

        results = []
        search_fn = SearchMinHashesFindBest().search

        for leaf in tree.find(search_fn, query, args.threshold):
            if leaf.data.md5sum() != query.md5sum(): # ignore self.
                results.append((query.similarity(leaf.data), leaf.data))

        best_hit_sim = 0.0
        best_hit_query_name = ""
        if results:
            results.sort(key=lambda x: -x[0])   # reverse sort on similarity
            best_hit_sim, best_hit_query = results[0]
            notify('for {}, found: {:.2f} {}', query.name(),
                                               best_hit_sim,
                                               best_hit_query.name())
            best_hit_query_name = best_hit_query.name()
        else:
            notify('for {}, no match found', query.name())

        if args.csv:
            w = csv.writer(args.csv)
            w.writerow([queryfile, best_hit_query_name, best_hit_sim])

    if loader.skipped_ignore:
        notify('skipped/ignore: {}', loader.skipped_ignore)
    if loader.skipped_nosig:
        notify('skipped/nosig: {}', loader.skipped_nosig)


def sbt_gather(args):
    from sourmash_lib.sbt import SBT, GraphFactory
    from sourmash_lib.sbtmh import search_minhashes, SigLeaf
    from sourmash_lib.sbtmh import SearchMinHashesFindBestIgnoreMaxHash

    parser = argparse.ArgumentParser()
    parser.add_argument('sbt_name', help='name of SBT to search')
    parser.add_argument('query', help='query signature')
    parser.add_argument('-k', '--ksize', type=int, default=DEFAULT_K)
    parser.add_argument('--threshold', default=0.05, type=float)
    parser.add_argument('-o', '--output', type=argparse.FileType('wt'))
    parser.add_argument('--save-matches', type=argparse.FileType('wt'))
    parser.add_argument('--threshold-bp', type=float, default=5e4)

    sourmash_args.add_moltype_args(parser)

    args = parser.parse_args(args)
    moltype = sourmash_args.calculate_moltype(args)

    # load in the SBT
    tree = SBT.load(args.sbt_name, leaf_loader=SigLeaf.load)

    # load the query signature & figure out all the things
    query = sourmash_args.load_query_signature(args.query,
                                               select_ksize=args.ksize,
                                               select_moltype=moltype)
    query_moltype = sourmash_args.get_moltype(query)
    query_ksize = query.minhash.ksize
    notify('loaded query: {}... (k={}, {})', query.name()[:30],
                                             query_ksize,
                                             query_moltype)

    # verify signature was computed right.
    if query.minhash.max_hash == 0:
        error('query signature needs to be created with --scaled')
        sys.exit(-1)

    orig_query = query
    orig_mins = orig_query.minhash.get_hashes()

    # calculate the band size/resolution R for the genome
    R_metagenome = sourmash_lib.MAX_HASH / float(orig_query.minhash.max_hash)

    # define a function to do a 'best' search and get only top match.
    def find_best(tree, query):
        search_fn = SearchMinHashesFindBestIgnoreMaxHash().search

        results = []
        for leaf in tree.find(search_fn, query, 0.0):
            leaf_e = leaf.data.minhash
            similarity = query.minhash.similarity_ignore_maxhash(leaf_e)
            if similarity > 0.0:
                results.append((similarity, leaf.data))

        if not results:
            return None, None

        # take the best result
        results.sort(key=lambda x: -x[0])   # reverse sort on similarity
        best_similarity, best_leaf = results[0]
        return best_similarity, best_leaf


    # define a function to build new signature object from set of mins
    def build_new_signature(mins):
        e = sourmash_lib.MinHash(ksize=args.ksize, n=len(mins))
        e.add_many(mins)
        return sig.SourmashSignature('', e)

    # xxx
    def format_bp(bp):
        bp = float(bp)
        if bp < 500:
            return '{:.0f} bp '.format(bp)
        elif bp <= 500e3:
            return '{:.1f} kbp'.format(round(bp / 1e3, 1))
        elif bp < 500e6:
            return '{:.1f} Mbp'.format(round(bp / 1e6, 1))
        elif bp < 500e9:
            return '{:.1f} Gbp'.format(round(bp / 1e9, 1))
        return '???'

    # construct a new query that doesn't have the max_hash attribute set.
    new_mins = query.minhash.get_hashes()
    query = build_new_signature(new_mins)

    sum_found = 0.
    found = []
    while 1:
        best_similarity, best_leaf = find_best(tree, query)
        if not best_leaf:          # no matches at all!
            break

        # subtract found hashes from search hashes, construct new search
        query_mins = set(query.minhash.get_hashes())
        found_mins = best_leaf.minhash.get_hashes()

        # figure out what the resolution of the banding on the genome is,
        # based either on an explicit --scaled parameter, or on genome
        # cardinality (deprecated)
        if not best_leaf.minhash.max_hash:
            error('Best hash match in sbt_gather has no cardinality')
            error('Please prepare database of sequences with --scaled')
            sys.exit(-1)

        R_genome = sourmash_lib.MAX_HASH / float(best_leaf.minhash.max_hash)

        # pick the highest R / lowest resolution
        R_comparison = max(R_metagenome, R_genome)

        # CTB: these could probably be replaced by minhash.downsample_scaled.
        new_max_hash = sourmash_lib.MAX_HASH / float(R_comparison)
        query_mins = set([ i for i in query_mins if i < new_max_hash ])
        found_mins = set([ i for i in found_mins if i < new_max_hash ])
        orig_mins = set([ i for i in orig_mins if i < new_max_hash ])

        # calculate intersection:
        intersect_mins = query_mins.intersection(found_mins)
        intersect_orig_mins = orig_mins.intersection(found_mins)
        intersect_bp = R_comparison * len(intersect_orig_mins)
        sum_found += len(intersect_mins)

        if intersect_bp < args.threshold_bp:   # hard cutoff for now
            notify('found less than {} in common. => exiting',
                   format_bp(intersect_bp))
            break

        # calculate fractions wrt first denominator - genome size
        genome_n_mins = len(found_mins)
        f_genome = len(intersect_mins) / float(genome_n_mins)
        f_orig_query = len(intersect_orig_mins) / float(len(orig_mins))

        # calculate fractions wrt second denominator - metagenome size
        query_n_mins = len(orig_query.minhash.get_hashes())
        f_query = len(intersect_mins) / float(query_n_mins)

        if not len(found):                # first result? print header.
            notify("")
            notify("overlap     p_query p_match ")
            notify("---------   ------- --------")

        # print interim result & save in a list for later use
        pct_query = '{:.1f}%'.format(f_orig_query*100)
        pct_genome = '{:.1f}%'.format(f_genome*100)

        notify('{:9}   {:>6}  {:>6}      {}',
               format_bp(intersect_bp), pct_query, pct_genome,
               best_leaf.name()[:40])
        found.append((intersect_bp, f_orig_query, best_leaf, f_genome))

        # construct a new query, minus the previous one.
        query_mins -= set(found_mins)
        query = build_new_signature(query_mins)

    # basic reporting
    notify('\nfound {} matches total;', len(found))

    sum_found /= len(orig_query.minhash.get_hashes())
    notify('the recovered matches hit {:.1f}% of the query', sum_found * 100)
    notify('')

    if not found:
        sys.exit(0)

    if args.output:
        fieldnames = ['intersect_bp', 'f_orig_query', 'f_found_genome', 'name']
        w = csv.DictWriter(args.output, fieldnames=fieldnames)
        w.writeheader()
        for (intersect_bp, f_genome, leaf, f_orig_query) in found:
            w.writerow(dict(intersect_bp=intersect_bp,
                            f_orig_query=f_orig_query, name=leaf.name(),
                            f_found_genome=f_genome,))

    if args.save_matches:
        outname = args.save_matches.name
        notify('saving all matches to "{}"', outname)
        sig.save_signatures([ ss for (_, _, ss, _) in found ],
                              args.save_matches)


def watch(args):
    "Build a signature from raw FASTA/FASTQ coming in on stdin, search."
    from sourmash_lib.sbt import SBT, GraphFactory
    from sourmash_lib.sbtmh import search_minhashes, SigLeaf
    from sourmash_lib.sbtmh import SearchMinHashesFindBest

    parser = argparse.ArgumentParser()
    parser.add_argument('sbt_name', help='name of SBT to search')
    parser.add_argument('inp_file', nargs='?', default='/dev/stdin')
    parser.add_argument('-o', '--output', type=argparse.FileType('wt'))
    parser.add_argument('-k', '--ksize', type=int, default=DEFAULT_K)
    parser.add_argument('--threshold', default=0.05, type=float)
    parser.add_argument('--input-is-protein', action='store_true')
    sourmash_args.add_moltype_args(parser, default_dna=True)
    parser.add_argument('-n', '--num-hashes', type=int,
                        default=DEFAULT_N,
                        help='number of hashes to use in each sketch (default: %(default)i)')
    parser.add_argument('--name', type=str, default='stdin')
    args = parser.parse_args(args)

    if args.input_is_protein and args.dna:
        notify('WARNING: input is protein, turning off DNA hashing.')
        args.dna = False
        args.protein = True

    if args.dna and args.protein:
        notify('ERROR: cannot use "watch" with both DNA and protein.')

    if args.dna:
        moltype = 'DNA'
        is_protein = False
    else:
        moltype = 'protein'
        is_protein = True

    E = sourmash_lib.MinHash(ksize=args.ksize, n=args.num_hashes,
                                is_protein=is_protein)
    streamsig = sig.SourmashSignature('', E, filename='stdin',
                                      name=args.name)

    notify('Computing signature for k={}, {} from stdin',
           args.ksize, moltype)


    tree = SBT.load(args.sbt_name, leaf_loader=SigLeaf.load)

    def do_search():
        search_fn = SearchMinHashesFindBest().search

        results = []
        for leaf in tree.find(search_fn, streamsig, args.threshold):
            results.append((streamsig.similarity(leaf.data),
                            leaf.data))

        return results

    notify('reading sequences from stdin')
    screed_iter = screed.open(args.inp_file)
    watermark = WATERMARK_SIZE

    # iterate over input records
    n = 0
    for n, record in enumerate(screed_iter):
        # at each watermark, print status & check cardinality
        if n >= watermark:
            notify('... read {} sequences', n)
            watermark += WATERMARK_SIZE

            if do_search():
                break

        if args.input_is_protein:
            E.add_protein(record.sequence)
        else:
            E.add_sequence(record.sequence, False)

    results = do_search()
    if not results:
        notify('... read {} sequences, no matches found.', n)
    else:
        results.sort(key=lambda x: -x[0])   # take best
        similarity, found_sig = results[0]
        notify('FOUND: {}, at {:.3f}', found_sig.name(),
               similarity)

    if args.output:
        sig.save_signatures([streamsig], args.output)


def convert(args):
    "Convert YAML to JSON"

    import sourmash_lib.signature

    parser = argparse.ArgumentParser("""
Ensure that signature files in YAML (old format) are converted to signature files in JSON (new format).
The JSON-for-sure signature files are created in the same directory as the YAML-may-be files and are added
the extension ".json".
""")
    parser.add_argument('--minified', action="store_true",
                        help='Store the JSON minified (uses less space but is less human-readable) or not.')
    parser.add_argument('-f', '--force',
                        action="store_true",
                        help="Overwrite existing files.")
    parser.add_argument('path', nargs='*',
                        help='Path to YAML file with signatures, or directory containing signature files.')

    args = parser.parse_args(args)

    if args.minified:
        kwargs = {'indent': None,
                  'sort_keys': False}
    else:
        kwargs = {}


    filenames = list()

    while len(args.path) > 0:
        path = args.path.pop()

        if not os.path.exists(path):
            notify("The path name %s does not exist" % path)
            sys.exit(1)

        if os.path.isdir(path):
            notify("The path %s is a directory (and we will search signatures in it)." % path)
            args.path.extend(os.path.join(path, x) for x in os.listdir(path))
            continue

        # "path" is a file (not a directory) past this point
        if not path.endswith(".sig"):
            notify("The file name %s does not end with '.sig'. Skipping." % path)
            continue

        # fail early if output already existing
        out_fn = path + ".json"
        if not args.force and os.path.exists(out_fn):
            notify("The output file %s is already present. Use --force to force overwriting." % out_fn)
            sys.exit(1)

        # path is a file and should be converted
        filenames.append(path)


    for i, path in enumerate(filenames, 1):
        notify("\rConverting file %i/%i" % (i, len(filenames)), end="", flush=True)
        with open(path) as fh:
            signatures = tuple(sourmash_lib.signature.load_signatures(fh))

        out_fn = path + ".json"
        with open(out_fn, 'w') as fh:
            sourmash_lib.signature.save_signatures(signatures, fp=fh, **kwargs)
    notify("\rConverting file %i/%i" % (i, len(filenames)))<|MERGE_RESOLUTION|>--- conflicted
+++ resolved
@@ -64,11 +64,7 @@
     distances = []
     for (x, filename) in against:
         if args.containment:
-<<<<<<< HEAD
             distance = query.contained_by(x)
-=======
-            distance = query.containment(x)
->>>>>>> 705afe36
         else:
             distance = query.similarity(x)
         if distance >= args.threshold:
