--- conflicted
+++ resolved
@@ -269,17 +269,9 @@
 
     def downsample_scaled(self, new_num):
         max_hash = self.max_hash
-<<<<<<< HEAD
-
         if max_hash is None:
             raise ValueError('no max_hash available - cannot downsample')
 
-=======
-
-        if max_hash is None:
-            raise ValueError('no max_hash available - cannot downsample')
-
->>>>>>> 705afe36
         old_scaled = int(get_minhash_max_hash() / self.max_hash)
         if old_scaled > new_num:
             raise ValueError('new scaled is lower than current sample scaled')
@@ -379,15 +371,9 @@
             distance = 2*math.acos(prod) / math.pi
             return 1.0 - distance
 
-<<<<<<< HEAD
     def contained_by(self, other):
         """\
         Calculate how much of self is contained by other.
-=======
-    def containment(self, other):
-        """\
-        Calculate containment of self by other.
->>>>>>> 705afe36
         """
         return self.count_common(other) / len(self.get_mins())
 
