"""
Utility functions for sourmash CLI commands.
"""
import sys
import os
import argparse
import itertools
from enum import Enum

import screed

from sourmash.sbtmh import load_sbt_index
from sourmash.lca.lca_db import load_single_database
import sourmash.exceptions

from . import signature
from .logging import notify, error

<<<<<<< HEAD
from .index import LinearIndex, ZipFileLinearIndex
=======
from .index import LinearIndex, MultiIndex
>>>>>>> f3b0b8c7
from . import signature as sig
from .sbt import SBT
from .sbtmh import SigLeaf
from .lca import LCA_Database
import sourmash

DEFAULT_LOAD_K = 31
DEFAULT_N = 500


def get_moltype(sig, require=False):
    mh = sig.minhash
    if mh.moltype in ('DNA', 'dayhoff', 'hp', 'protein'):
        moltype = mh.moltype
    else:
        raise ValueError('unknown molecule type for sig {}'.format(sig))

    return moltype


def calculate_moltype(args, default=None):
    moltype = default

    n = 0
    if args.dna:
        moltype = 'DNA'
        n += 1
    if args.dayhoff:
        moltype = 'dayhoff'
        n += 1
    if args.hp:
        moltype = 'hp'
        n += 1
    if args.protein:
        moltype = 'protein'
        n += 1

    if n > 1:
        error("cannot specify more than one of --dna/--rna/--protein/--hp/--dayhoff")
        sys.exit(-1)

    return moltype


def load_query_signature(filename, ksize, select_moltype, select_md5=None):
    """Load a single signature to use as a query.

    Uses load_file_as_signatures underneath, so can load from collections
    and indexed databases.
    """
    try:
        sl = load_file_as_signatures(filename, ksize=ksize,
                                     select_moltype=select_moltype)
        sl = list(sl)
    except (OSError, ValueError):
        error("Cannot open file '{}'", filename)
        sys.exit(-1)

    if len(sl) and select_md5:
        found_sig = None
        for sig in sl:
            sig_md5 = sig.md5sum()
            if sig_md5.startswith(select_md5.lower()):
                # make sure we pick only one --
                if found_sig is not None:
                    error("Error! Multiple signatures start with md5 '{}'",
                          select_md5)
                    error("Please use a longer --md5 selector.")
                    sys.exit(-1)
                else:
                    found_sig = sig

            sl = [found_sig]

    if len(sl) and ksize is None:
        ksizes = set([ ss.minhash.ksize for ss in sl ])
        if len(ksizes) == 1:
            ksize = ksizes.pop()
            sl = [ ss for ss in sl if ss.minhash.ksize == ksize ]
            notify('select query k={} automatically.', ksize)
        elif DEFAULT_LOAD_K in ksizes:
            sl = [ ss for ss in sl if ss.minhash.ksize == DEFAULT_LOAD_K ]
            notify('selecting default query k={}.', DEFAULT_LOAD_K)
    elif ksize:
        notify('selecting specified query k={}', ksize)

    if len(sl) != 1:
        error('When loading query from "{}"', filename)
        error('{} signatures matching ksize and molecule type;', len(sl))
        error('need exactly one. Specify --ksize or --dna, --rna, or --protein.')
        sys.exit(-1)

    return sl[0]


class LoadSingleSignatures(object):
    def __init__(self, filelist,  ksize=None, select_moltype=None,
                 ignore_files=set()):
        self.filelist = filelist
        self.ksize = ksize
        self.select_moltype = select_moltype
        self.ignore_files = ignore_files

        self.skipped_ignore = 0
        self.skipped_nosig = 0
        self.ksizes = set()
        self.moltypes = set()

    def __iter__(self):
        for filename in self.filelist:
            if filename in self.ignore_files:
                self.skipped_ignore += 1
                continue

            sl = signature.load_signatures(filename,
                                           ksize=self.ksize,
                                           select_moltype=self.select_moltype)
            sl = list(sl)
            if len(sl) == 0:
                self.skipped_nosig += 1
                continue

            for query in sl:
                query_moltype = get_moltype(query)
                query_ksize = query.minhash.ksize

                self.ksizes.add(query_ksize)
                self.moltypes.add(query_moltype)

            if len(self.ksizes) > 1 or len(self.moltypes) > 1:
                raise ValueError('multiple k-mer sizes/molecule types present')

            for query in sl:
                yield filename, query, query_moltype, query_ksize


def traverse_find_sigs(filenames, yield_all_files=False):
    endings = ('.sig', '.sig.gz')
    for filename in filenames:
        if os.path.isfile(filename):
            yield_me = False
            if yield_all_files:
                yield_me = True
                continue
            else:
                for ending in endings:
                    if filename.endswith(ending):
                        yield_me = True
                        break

            if yield_me:
                yield filename
                continue

        # filename is a directory --
        dirname = filename

        for root, dirs, files in os.walk(dirname):
            for name in files:
                if name.endswith('.sig') or yield_all_files:
                    fullname = os.path.join(root, name)
                    yield fullname


def _check_signatures_are_compatible(query, subject):
    # is one scaled, and the other not? cannot do search
    if query.minhash.scaled and not subject.minhash.scaled or \
       not query.minhash.scaled and subject.minhash.scaled:
       error("signature {} and {} are incompatible - cannot compare.",
             query, subject)
       if query.minhash.scaled:
           error("{} was calculated with --scaled, {} was not.",
                 query, subject)
       if subject.minhash.scaled:
           error("{} was calculated with --scaled, {} was not.",
                 subject, query)
       return 0

    return 1


def check_tree_is_compatible(treename, tree, query, is_similarity_query):
    # get a minhash from the tree
    leaf = next(iter(tree.leaves()))
    tree_mh = leaf.data.minhash

    query_mh = query.minhash

    if tree_mh.ksize != query_mh.ksize:
        error("ksize on tree '{}' is {};", treename, tree_mh.ksize)
        error('this is different from query ksize of {}.', query_mh.ksize)
        return 0

    # is one scaled, and the other not? cannot do search.
    if (tree_mh.scaled and not query_mh.scaled) or \
       (query_mh.scaled and not tree_mh.scaled):
        error("for tree '{}', tree and query are incompatible for search.",
              treename)
        if tree_mh.scaled:
            error("tree was calculated with scaled, query was not.")
        else:
            error("query was calculated with scaled, tree was not.")
        return 0

    # are the scaled values incompatible? cannot downsample tree for similarity
    if tree_mh.scaled and tree_mh.scaled < query_mh.scaled and \
      is_similarity_query:
        error("for tree '{}', scaled value is smaller than query.", treename)
        error("tree scaled: {}; query scaled: {}. Cannot do similarity search.",
              tree_mh.scaled, query_mh.scaled)
        return 0

    return 1


def check_lca_db_is_compatible(filename, db, query):
    query_mh = query.minhash
    if db.ksize != query_mh.ksize:
        error("ksize on db '{}' is {};", filename, db.ksize)
        error('this is different from query ksize of {}.', query_mh.ksize)
        return 0

    return 1


def load_dbs_and_sigs(filenames, query, is_similarity_query, *, cache_size=None):
    """
    Load one or more SBTs, LCAs, and/or collections of signatures.

    Check for compatibility with query.

    This is basically a user-focused wrapping of _load_databases.
    """
    query_ksize = query.minhash.ksize
    query_moltype = get_moltype(query)

    n_signatures = 0
    n_databases = 0
    databases = []
    for filename in filenames:
        notify('loading from {}...', filename, end='\r')

        try:
            db, dbtype = _load_database(filename, False, cache_size=cache_size)
        except IOError as e:
            notify(str(e))
            sys.exit(-1)

        # are we collecting signatures from a directory/path?
        if dbtype == DatabaseType.SBT:
            if not check_tree_is_compatible(filename, db, query,
                                            is_similarity_query):
                sys.exit(-1)

            databases.append(db)
            notify('loaded SBT {}', filename, end='\r')
            n_databases += 1

        # LCA
        elif dbtype == DatabaseType.LCA:
            if not check_lca_db_is_compatible(filename, db, query):
                sys.exit(-1)

            notify('loaded LCA {}', filename, end='\r')
            n_databases += 1

            databases.append(db)

        # signature file
        elif dbtype == DatabaseType.SIGLIST:
            db = db.select(moltype=query_moltype, ksize=query_ksize)
            siglist = db.signatures()
            filter_fn = lambda s: _check_signatures_are_compatible(query, s)
            db = db.filter(filter_fn)

            if not db:
                notify(f"no compatible signatures found in '{filename}'")
                sys.exit(-1)

            databases.append(db)

            notify(f'loaded {len(db)} signatures from {filename}', end='\r')
            n_signatures += len(db)

        # zip file full of signatures
        elif dbtype == DatabaseType.ZIPFILE:
            db = db.select(ksize=query_ksize, moltype=query_moltype)

            if not check_lca_db_is_compatible(filename, db, query):
                sys.exit(-1)
            query_scaled = query.minhash.scaled

            notify('loaded zip file {}', filename, end='\r')
            n_databases += 1

            databases.append((db, filename, 'Zip File'))

        # unknown!?
        else:
            raise Exception("unknown dbtype {}".format(dbtype))

        # END for loop


    notify(' '*79, end='\r')
    if n_signatures and n_databases:
        notify('loaded {} signatures and {} databases total.', n_signatures, 
                                                               n_databases)
    elif n_signatures:
        notify('loaded {} signatures.', n_signatures)
    elif n_databases:
        notify('loaded {} databases.', n_databases)
    else:
        notify('** ERROR: no signatures or databases loaded?')
        sys.exit(-1)

    if databases:
        print('')

    return databases


class DatabaseType(Enum):
    SIGLIST = 1
    SBT = 2
    LCA = 3
    ZIPFILE = 4


def _load_database(filename, traverse_yield_all, *, cache_size=None):
    """Load file as a database - list of signatures, LCA, SBT, Zip file, etc.

    Return (db, dbtype), where dbtype is a DatabaseType enum.

    This is an internal function used by other functions in sourmash_args.
    """
    loaded = False
    dbtype = None

    # special case stdin
    if not loaded and filename == '-':
        db = LinearIndex.load(sys.stdin)
        dbtype = DatabaseType.SIGLIST
        loaded = True

    # load signatures from directory, using MultiIndex to preserve source.
    if not loaded and os.path.isdir(filename):
        index_list = []
        source_list = []
        for thisfile in traverse_find_sigs([filename], traverse_yield_all):
            try:
                idx = LinearIndex.load(thisfile)
                index_list.append(idx)
                source_list.append(thisfile)
            except (IOError, sourmash.exceptions.SourmashError):
                if traverse_yield_all:
                    continue
                else:
                    raise

        if index_list:
            loaded=True
            db = MultiIndex(index_list, source_list)
            dbtype = DatabaseType.SIGLIST

    # load signatures from single signature file
    if not loaded:
        try:
            with open(filename, 'rt') as fp:
                db = LinearIndex.load(filename)
            dbtype = DatabaseType.SIGLIST
            loaded = True
        except Exception as exc:
            pass

    # try load signatures from single file (list of signature paths)
    # use MultiIndex to preserve source filenames.
    if not loaded:
        try:
            idx_list = []
            src_list = []

            file_list = load_file_list_of_signatures(filename)
            for fname in file_list:
                idx = load_file_as_index(fname)
                src = fname

                idx_list.append(idx)
                src_list.append(src)

            db = MultiIndex(idx_list, src_list)
            dbtype = DatabaseType.SIGLIST
            loaded = True
        except Exception as exc:
            pass

    if not loaded:                    # try load as SBT
        try:
            db = load_sbt_index(filename, cache_size=cache_size)
            loaded = True
            dbtype = DatabaseType.SBT
        except:
            pass

    if not loaded:                    # try load as LCA
        try:
            db, _, _ = load_single_database(filename)
            loaded = True
            dbtype = DatabaseType.LCA
        except:
            pass

    if not loaded:                    # try load as ZipFileLinearIndex
        if filename.endswith('.zip'):
            try:
                db = ZipFileLinearIndex.load(filename,
                                             traverse_yield_all=traverse_yield_all)
                loaded = True
                dbtype = DatabaseType.ZIPFILE
            except:
                raise
                pass

    # check to see if it's a FASTA/FASTQ record (i.e. screed loadable)
    # so we can provide a better error message to users.
    if not loaded:
        successful_screed_load = False
        it = None
        try:
            # CTB: could be kind of time consuming for big record, but at the
            # moment screed doesn't expose format detection cleanly.
            with screed.open(filename) as it:
                record = next(iter(it))
            successful_screed_load = True
        except:
            pass

        if successful_screed_load:
            raise OSError("Error while reading signatures from '{}' - got sequences instead! Is this a FASTA/FASTQ file?".format(filename))

    if not loaded:
        raise OSError(f"Error while reading signatures from '{filename}'.")

    return db, dbtype


def load_file_as_index(filename, yield_all_files=False):
    """Load 'filename' as a database; generic database loader.

    If 'filename' contains an SBT or LCA indexed database, or a regular
    Zip file, will return the appropriate objects. If a Zip file and
    yield_all_files=True, will try to load all files within zip, not just
    .sig files.

    If 'filename' is a JSON file containing one or more signatures, will
    return an Index object containing those signatures.

    If 'filename' is a directory, will load *.sig underneath
    this directory into an Index object. If yield_all_files=True, will
    attempt to load all files.
    """
    db, dbtype = _load_database(filename, yield_all_files)
<<<<<<< HEAD
    if dbtype in (DatabaseType.LCA, DatabaseType.SBT, DatabaseType.ZIPFILE):
        return db                         # already an index!
    elif dbtype == DatabaseType.SIGLIST:
        # turn siglist into a LinearIndex
        idx = LinearIndex(db, filename)
        return idx
    else:
        raise Exception                   # unknown enum!?
=======
    return db
>>>>>>> f3b0b8c7


def load_file_as_signatures(filename, select_moltype=None, ksize=None,
                            yield_all_files=False,
                            progress=None):
    """Load 'filename' as a collection of signatures. Return an iterable.

    If 'filename' contains an SBT or LCA indexed database, or a regular
    Zip file, will return a signatures() generator. If a Zip file and
    yield_all_files=True, will try to load all files within zip, not just
    .sig files.

    If 'filename' is a JSON file containing one or more signatures, will
    return a list of those signatures.

    If 'filename' is a directory, will load *.sig
    underneath this directory into a list of signatures. If
    yield_all_files=True, will attempt to load all files.

    Applies selector function if select_moltype and/or ksize are given.
    """
    if progress:
        progress.notify(filename)

    db, dbtype = _load_database(filename, yield_all_files)
<<<<<<< HEAD

    loader = None
    if dbtype in (DatabaseType.LCA, DatabaseType.SBT, DatabaseType.ZIPFILE):
        db = db.select(moltype=select_moltype, ksize=ksize)
        loader = db.signatures()
    elif dbtype == DatabaseType.SIGLIST:
        loader = _select_sigs(db, moltype=select_moltype, ksize=ksize)
    else:
        raise Exception("unknown database type")
=======
    db = db.select(moltype=select_moltype, ksize=ksize)
    loader = db.signatures()
>>>>>>> f3b0b8c7

    if progress:
        return progress.start_file(filename, loader)
    else:
        return loader


def load_file_list_of_signatures(filename):
    "Load a list-of-files text file."
    try:
        with open(filename, 'rt') as fp:
            file_list = [ x.rstrip('\r\n') for x in fp ]
    except OSError:
        raise ValueError("cannot open file '{}'".format(filename))
    except UnicodeDecodeError:
        raise ValueError("cannot parse file '{}' as list of filenames".format(filename))

    return file_list


class FileOutput(object):
    """A context manager for file outputs that handles sys.stdout gracefully.

    Usage:

       with FileOutput(filename, mode) as fp:
          ...

    does what you'd expect, but it handles the situation where 'filename'
    is '-' or None. This makes it nicely compatible with argparse usage,
    e.g.

    p = argparse.ArgumentParser()
    p.add_argument('--output')
    args = p.parse_args()
    ...
    with FileOutput(args.output, 'wt') as fp:
       ...

    will properly handle no argument or '-' as sys.stdout.
    """
    def __init__(self, filename, mode='wt', newline=None):
        self.filename = filename
        self.mode = mode
        self.fp = None
        self.newline = newline

    def open(self):
        if self.filename == '-' or self.filename is None:
            return sys.stdout
        self.fp = open(self.filename, self.mode, newline=self.newline)
        return self.fp

    def __enter__(self):
        return self.open()

    def __exit__(self, type, value, traceback):
        # do we need to handle exceptions here?
        if self.fp:
            self.fp.close()

        return False

class FileOutputCSV(FileOutput):
    """A context manager for CSV file outputs.

    Usage:

       with FileOutputCSV(filename) as fp:
          ...

    does what you'd expect, but it handles the situation where 'filename'
    is '-' or None. This makes it nicely compatible with argparse usage,
    e.g.

    p = argparse.ArgumentParser()
    p.add_argument('--output')
    args = p.parse_args()
    ...
    with FileOutputCSV(args.output) as w:
       ...

    will properly handle no argument or '-' as sys.stdout.
    """
    def __init__(self, filename):
        self.filename = filename
        self.fp = None

    def open(self):
        if self.filename == '-' or self.filename is None:
            return sys.stdout
        self.fp = open(self.filename, 'w', newline='')
        return self.fp


class SignatureLoadingProgress(object):
    """A wrapper for signature loading progress reporting.

    Instantiate this class once, and then pass it to load_file_as_signatures
    with progress=<obj>.

    Alternatively, call obj.start_file(filename, iter) each time you
    start loading signatures from a new file via iter.

    You can optionally notify of reading a file with `.notify(filename)`.
    """
    def __init__(self, reporting_interval=10):
        self.n_sig = 0
        self.interval = reporting_interval
        self.screen_width = 79

    def short_notify(self, msg_template, *args, **kwargs):
        """Shorten the notification message so that it fits on one line.

        Good for repeating notifications with end='\r' especially...
        """

        msg = msg_template.format(*args, **kwargs)
        end = kwargs.get('end', '\n')
        w = self.screen_width

        if len(msg) > w:
            truncate_len = len(msg) - w + 3
            msg = '<<<' + msg[truncate_len:]

        notify(msg, end=end)

    def notify(self, filename):
        self.short_notify("...reading from file '{}'",
                          filename, end='\r')

    def start_file(self, filename, loader):
        n_this = 0
        n_before = self.n_sig

        try:
            for result in loader:
                # track n from this file, as well as total n
                n_this += 1
                n_total = n_before + n_this
                if n_this and n_total % self.interval == 0:
                    self.short_notify("...loading from '{}' / {} sigs total",
                                      filename, n_total, end='\r')

                yield result
        except KeyboardInterrupt:
            # might as well nicely handle CTRL-C while we're at it!
            notify('\n(CTRL-C received! quitting.)')
            sys.exit(-1)
        finally:
            self.n_sig += n_this

        self.short_notify("loaded {} sigs from '{}'", n_this, filename)<|MERGE_RESOLUTION|>--- conflicted
+++ resolved
@@ -16,11 +16,7 @@
 from . import signature
 from .logging import notify, error
 
-<<<<<<< HEAD
-from .index import LinearIndex, ZipFileLinearIndex
-=======
-from .index import LinearIndex, MultiIndex
->>>>>>> f3b0b8c7
+from .index import (LinearIndex, ZipFileLinearIndex, MultiIndex)
 from . import signature as sig
 from .sbt import SBT
 from .sbtmh import SigLeaf
@@ -316,7 +312,7 @@
             notify('loaded zip file {}', filename, end='\r')
             n_databases += 1
 
-            databases.append((db, filename, 'Zip File'))
+            databases.append(db)
 
         # unknown!?
         else:
@@ -483,18 +479,7 @@
     attempt to load all files.
     """
     db, dbtype = _load_database(filename, yield_all_files)
-<<<<<<< HEAD
-    if dbtype in (DatabaseType.LCA, DatabaseType.SBT, DatabaseType.ZIPFILE):
-        return db                         # already an index!
-    elif dbtype == DatabaseType.SIGLIST:
-        # turn siglist into a LinearIndex
-        idx = LinearIndex(db, filename)
-        return idx
-    else:
-        raise Exception                   # unknown enum!?
-=======
     return db
->>>>>>> f3b0b8c7
 
 
 def load_file_as_signatures(filename, select_moltype=None, ksize=None,
@@ -520,20 +505,8 @@
         progress.notify(filename)
 
     db, dbtype = _load_database(filename, yield_all_files)
-<<<<<<< HEAD
-
-    loader = None
-    if dbtype in (DatabaseType.LCA, DatabaseType.SBT, DatabaseType.ZIPFILE):
-        db = db.select(moltype=select_moltype, ksize=ksize)
-        loader = db.signatures()
-    elif dbtype == DatabaseType.SIGLIST:
-        loader = _select_sigs(db, moltype=select_moltype, ksize=ksize)
-    else:
-        raise Exception("unknown database type")
-=======
     db = db.select(moltype=select_moltype, ksize=ksize)
     loader = db.signatures()
->>>>>>> f3b0b8c7
 
     if progress:
         return progress.start_file(filename, loader)
